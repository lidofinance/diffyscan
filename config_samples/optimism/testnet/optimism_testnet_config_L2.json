--- conflicted
+++ resolved
@@ -1,59 +1,36 @@
 {
-<<<<<<< HEAD
   "contracts": {
-    "0xf49D208B5C7b10415C7BeAFe9e656F2DF9eDfe3B": "OssifiableProxy",
-    "0xdBA2760246f315203F8B716b3a7590F0FFdc704a": "OssifiableProxy",
-    "0x2B4a7968C173ea52745C3740B13da9609D83Bd82": "L2ERC20TokenBridge",
-    "0x24B47cd3A74f1799b32B2de11073764Cb1bb318B": "OssifiableProxy",
-    "0xaB0c6F1015b644c252064155759Cdc90a6CBd50d": "ERC20Bridged"
+      "0xB34F2747BCd9BCC4107A0ccEb43D5dcdd7Fabf89": "OssifiableProxy",
+      "0xa989A4B3A26e28DC9d106F163B2B1f35153E0517": "TokenRateOracle",
+      "0x24B47cd3A74f1799b32B2de11073764Cb1bb318B": "OssifiableProxy",
+      "0x298953B9426eba4F35a137a4754278a16d97A063": "ERC20BridgedPermit",
+      "0xf49D208B5C7b10415C7BeAFe9e656F2DF9eDfe3B": "OssifiableProxy",
+      "0xFd21C82c99ddFa56EB0B9B2D1d0709b7E26D1B2C": "ERC20RebasableBridgedPermit",
+      "0xdBA2760246f315203F8B716b3a7590F0FFdc704a": "OssifiableProxy",
+      "0xD48c69358193a34aC035ea7dfB70daDea1600112": "L2ERC20ExtendedTokensBridge"
   },
   "explorer_hostname": "api-sepolia-optimistic.etherscan.io",
   "explorer_token_env_var": "OPTISCAN_EXPLORER_TOKEN",
   "github_repo": {
-    "url": "https://github.com/lidofinance/lido-l2",
-    "commit": "384be204288d04ea8557242cee57d4dc8e521aa4",
-    "relative_root": ""
+      "url": "https://github.com/lidofinance/lido-l2",
+      "commit": "384be204288d04ea8557242cee57d4dc8e521aa4",
+      "relative_root": ""
   },
   "dependencies": {
-    "@openzeppelin/contracts": {
-      "url": "https://github.com/OpenZeppelin/openzeppelin-contracts",
-      "commit": "d4fb3a89f9d0a39c7ee6f2601d33ffbf30085322",
-      "relative_root": "contracts"
-=======
-    "contracts": {
-        "0xB34F2747BCd9BCC4107A0ccEb43D5dcdd7Fabf89": "OssifiableProxy",
-        "0xa989A4B3A26e28DC9d106F163B2B1f35153E0517": "TokenRateOracle",
-        "0x24B47cd3A74f1799b32B2de11073764Cb1bb318B": "OssifiableProxy",
-        "0x298953B9426eba4F35a137a4754278a16d97A063": "ERC20BridgedPermit",
-        "0xf49D208B5C7b10415C7BeAFe9e656F2DF9eDfe3B": "OssifiableProxy",
-        "0xFd21C82c99ddFa56EB0B9B2D1d0709b7E26D1B2C": "ERC20RebasableBridgedPermit",
-        "0xdBA2760246f315203F8B716b3a7590F0FFdc704a": "OssifiableProxy",
-        "0xD48c69358193a34aC035ea7dfB70daDea1600112": "L2ERC20ExtendedTokensBridge"
-    },
-    "explorer_hostname": "api-sepolia-optimistic.etherscan.io",
-    "explorer_token_env_var": "OPTISCAN_EXPLORER_TOKEN",
-    "github_repo": {
-        "url": "https://github.com/lidofinance/lido-l2-with-steth",
-        "commit": "8f19e1101a211c8f3d42af7ffcb87ab0ebcf750c",
-        "relative_root": ""
-    },
-    "dependencies": {
-        "@openzeppelin/contracts": {
-            "url": "https://github.com/OpenZeppelin/openzeppelin-contracts",
-            "commit": "d4fb3a89f9d0a39c7ee6f2601d33ffbf30085322",
-            "relative_root": "contracts"
-        }
->>>>>>> 54869297
-    }
+      "@openzeppelin/contracts": {
+          "url": "https://github.com/OpenZeppelin/openzeppelin-contracts",
+          "commit": "d4fb3a89f9d0a39c7ee6f2601d33ffbf30085322",
+          "relative_root": "contracts"
+      }
   },
   "fail_on_comparison_error": true,
   "bytecode_comparison": {
-    "constructor_args": {
-      "0xf49D208B5C7b10415C7BeAFe9e656F2DF9eDfe3B": [
-        "0xFd21C82c99ddFa56EB0B9B2D1d0709b7E26D1B2C",
-        "0xf695357C66bA514150Da95b189acb37b46DDe602",
-        "0xa6487c53000000000000000000000000000000000000000000000000000000000000006000000000000000000000000000000000000000000000000000000000000000a000000000000000000000000000000000000000000000000000000000000000e000000000000000000000000000000000000000000000000000000000000000174c6971756964207374616b656420457468657220322e300000000000000000000000000000000000000000000000000000000000000000000000000000000005737445544800000000000000000000000000000000000000000000000000000000000000000000000000000000000000000000000000000000000000000000013100000000000000000000000000000000000000000000000000000000000000"
-      ]
-    }
+      "constructor_args": {
+          "0xf49D208B5C7b10415C7BeAFe9e656F2DF9eDfe3B": [
+              "0xFd21C82c99ddFa56EB0B9B2D1d0709b7E26D1B2C",
+              "0xf695357C66bA514150Da95b189acb37b46DDe602",
+              "0xa6487c53000000000000000000000000000000000000000000000000000000000000006000000000000000000000000000000000000000000000000000000000000000a000000000000000000000000000000000000000000000000000000000000000e000000000000000000000000000000000000000000000000000000000000000174c6971756964207374616b656420457468657220322e300000000000000000000000000000000000000000000000000000000000000000000000000000000005737445544800000000000000000000000000000000000000000000000000000000000000000000000000000000000000000000000000000000000000000000013100000000000000000000000000000000000000000000000000000000000000"
+          ]
+      }
   }
 }