--- conflicted
+++ resolved
@@ -103,7 +103,27 @@
     }
 
 
-<<<<<<< HEAD
+def _get_contract_from_mode(mode_explorer_hostname, contract):
+    mode_explorer_link = (
+        f"https://{mode_explorer_hostname}/api/v2/smart-contracts/{contract}"
+    )
+    response = fetch(mode_explorer_link).json()
+
+    if "name" not in response:
+        _errorNoSourceCodeAndExit(contract)
+
+    source_files = {response["file_path"]: {"content": response["source_code"]}}
+
+    for entry in response.get("additional_sources", []):
+        source_files[entry["file_path"]] = {"content": entry["source_code"]}
+
+    return {
+        "name": response["name"],
+        "solcInput": {"language": "Solidity", "sources": source_files},
+        "compiler": response["compiler_version"],
+    }
+
+
 def get_contract_from_explorer(
     token, explorer_hostname, contract_address, contract_name_from_config
 ):
@@ -114,6 +134,8 @@
         result = _get_contract_from_mantle(explorer_hostname, contract_address)
     elif explorer_hostname.endswith("lineascan.build"):
         result = _get_contract_from_etherscan(None, explorer_hostname, contract_address)
+    elif explorer_hostname.endswith("mode.network"):
+        result = _get_contract_from_mode(explorer_hostname, contract_address)
     else:
         result = _get_contract_from_etherscan(
             token, explorer_hostname, contract_address
@@ -125,32 +147,4 @@
             f"Contract name in config does not match with Blockchain explorer {contract_address}: {contract_name_from_config} != {contract_name_from_etherscan}",
         )
 
-    return result
-=======
-def _get_contract_from_mode(mode_explorer_hostname, contract):
-    mode_explorer_link = (
-        f"https://{mode_explorer_hostname}/api/v2/smart-contracts/{contract}"
-    )
-    response = fetch(mode_explorer_link)
-
-    if "name" not in response:
-        _errorNoSourceCodeAndExit(contract)
-
-    source_files = [(response["file_path"], {"content": response["source_code"]})]
-    for entry in response.get("additional_sources", []):
-        source_files.append((entry["file_path"], {"content": entry["source_code"]}))
-
-    return (response["name"], source_files)
-
-
-def get_contract_from_explorer(token, explorer_hostname, contract):
-    if explorer_hostname.startswith("zksync"):
-        return _get_contract_from_zksync(explorer_hostname, contract)
-    if explorer_hostname.endswith("mantle.xyz"):
-        return _get_contract_from_mantle(explorer_hostname, contract)
-    if explorer_hostname.endswith("lineascan.build"):
-        return _get_contract_from_etherscan(None, explorer_hostname, contract)
-    if explorer_hostname.endswith("mode.network"):
-        return _get_contract_from_mode(explorer_hostname, contract)
-    return _get_contract_from_etherscan(token, explorer_hostname, contract)
->>>>>>> bf26c79a
+    return result