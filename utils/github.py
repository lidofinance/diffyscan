import base64
from utils.common import fetch, parse_repo_link
from utils.logger import logger


def get_file_from_github(github_api_token, dependency_repo, path_to_file, dep_name):
    path_to_file = path_to_file_without_dependency(path_to_file, dep_name)

    user_slash_repo = parse_repo_link(dependency_repo["url"])

<<<<<<< HEAD
    github_api_url = get_github_api_url(
        user_slash_repo,
        dependency_repo["relative_root"],
        path_to_file,
        dependency_repo["commit"],
    )

=======
    github_api_url = f"https://api.github.com/repos/{user_slash_repo}/contents/{dependency_repo['relative_root']}/{path_to_file}"

    github_api_url += "?ref=" + dependency_repo["commit"]

>>>>>>> 5de7c7c5
    github_data = fetch(
        github_api_url, headers={"Authorization": f"token {github_api_token}"}
    )

    file_content = github_data.get("content")

    if not file_content:
        logger.error("No file content")
        return None

    return base64.b64decode(file_content).decode()


<<<<<<< HEAD
def get_file_from_github_recursive(
    github_api_token, dependency_repo, path_to_file, dep_name
):
    path_to_file = path_to_file_without_dependency(path_to_file, dep_name)
    user_slash_repo = parse_repo_link(dependency_repo["url"])

    direct_file_content = _get_direct_file(
        github_api_token,
        user_slash_repo,
        dependency_repo["relative_root"],
        path_to_file,
        dependency_repo["commit"],
    )
    if direct_file_content:
        return direct_file_content

    return _recursive_search(
        github_api_token,
        user_slash_repo,
        dependency_repo["relative_root"],
        path_to_file,
        dependency_repo["commit"],
    )


def _get_direct_file(
    github_api_token, user_slash_repo, relative_root, path_to_file, commit
):
    github_api_url = get_github_api_url(
        user_slash_repo, relative_root, path_to_file, commit
    )
    response = fetch(
        github_api_url, headers={"Authorization": f"token {github_api_token}"}
    )

    if response is None:
        return None
    github_data = response

    if isinstance(github_data, dict) and github_data.get("type") == "file":
        file_content = github_data.get("content")
        if not file_content:
            logger.error(f"No file content in {path_to_file}")
            return None
        return base64.b64decode(file_content).decode()

    return None


def _recursive_search(
    github_api_token,
    user_slash_repo,
    relative_path,
    filename,
    commit,
    checked_dirs=None,
):
    if checked_dirs is None:
        checked_dirs = []

    github_api_url = get_github_api_url(
        user_slash_repo, relative_path, filename, commit
    )
    github_data = fetch(
        github_api_url, headers={"Authorization": f"token {github_api_token}"}
    )

    if github_data and isinstance(github_data, dict) and "content" in github_data:
        return base64.b64decode(github_data["content"]).decode()

    github_api_url = get_github_api_url(user_slash_repo, relative_path, None, commit)
    github_data = fetch(
        github_api_url, headers={"Authorization": f"token {github_api_token}"}
    )

    if github_data and isinstance(github_data, list):
        directories = [item["path"] for item in github_data if item["type"] == "dir"]

        for dir_path in directories:
            if dir_path in checked_dirs:
                continue

            checked_dirs.append(dir_path)
            found_content = _recursive_search(
                github_api_token,
                user_slash_repo,
                dir_path,
                filename,
                commit,
                checked_dirs,
            )
            if found_content:
                return found_content

        if relative_path and relative_path not in checked_dirs:
            checked_dirs.append(relative_path)
            return _recursive_search(
                github_api_token, user_slash_repo, "", filename, commit, checked_dirs
            )

    return None


=======
>>>>>>> 5de7c7c5
def path_to_file_without_dependency(path_to_file, dep_name):
    # exclude dependency prefix from path to file
    # "@aragon/something/lib/my.sol" => "lib/my.sol"
    if not dep_name:
        return path_to_file

    dep_name_and_slash_length = len(dep_name) + 1
    path_to_file_without_dependency = path_to_file[dep_name_and_slash_length:]

    return path_to_file_without_dependency


def resolve_dep(path_to_file, config):
    # find the dependency that matches the path_to_file
    # e.g. "@openzeppelin/contracts-v4.4" in "@openzeppelin/contracts-v4.4/utils/structs/EnumerableSet.sol"
    dep_names = sorted(list(config["dependencies"].keys()), key=len, reverse=True)

    for dep_name in dep_names:
        if path_to_file.startswith(f"{dep_name}/"):
            return (config["dependencies"][dep_name], dep_name)

    return (None, None)


def get_github_api_url(user_slash_repo, relative_root, path_to_file, commit):
    url = f"https://api.github.com/repos/{user_slash_repo}/contents"
    if relative_root:
        url += f"/{relative_root}"
    if path_to_file:
        url += f"/{path_to_file}"
    if commit:
        url += f"?ref={commit}"
    return url<|MERGE_RESOLUTION|>--- conflicted
+++ resolved
@@ -8,7 +8,6 @@
 
     user_slash_repo = parse_repo_link(dependency_repo["url"])
 
-<<<<<<< HEAD
     github_api_url = get_github_api_url(
         user_slash_repo,
         dependency_repo["relative_root"],
@@ -16,16 +15,10 @@
         dependency_repo["commit"],
     )
 
-=======
-    github_api_url = f"https://api.github.com/repos/{user_slash_repo}/contents/{dependency_repo['relative_root']}/{path_to_file}"
-
-    github_api_url += "?ref=" + dependency_repo["commit"]
-
->>>>>>> 5de7c7c5
     github_data = fetch(
         github_api_url, headers={"Authorization": f"token {github_api_token}"}
     )
-
+    
     file_content = github_data.get("content")
 
     if not file_content:
@@ -35,7 +28,6 @@
     return base64.b64decode(file_content).decode()
 
 
-<<<<<<< HEAD
 def get_file_from_github_recursive(
     github_api_token, dependency_repo, path_to_file, dep_name
 ):
@@ -139,8 +131,6 @@
     return None
 
 
-=======
->>>>>>> 5de7c7c5
 def path_to_file_without_dependency(path_to_file, dep_name):
     # exclude dependency prefix from path to file
     # "@aragon/something/lib/my.sol" => "lib/my.sol"
