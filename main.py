--- conflicted
+++ resolved
@@ -10,19 +10,14 @@
 from utils.github import get_file_from_github, get_file_from_github_recursive, resolve_dep
 from utils.helpers import create_dirs
 from utils.logger import logger
-from utils.arguments import parser
 
-<<<<<<< HEAD
-def run_diff(config, name, address, explorer_api_token, github_api_token, recursive_parsing=False):
-=======
 
 GITHUB_API_TOKEN = load_env("GITHUB_API_TOKEN", masked=True)
 
 g_skip_user_input: bool = False
 
 
-def run_diff(config, name, address, explorer_api_token, github_api_token):
->>>>>>> 5de7c7c5
+def run_diff(config, name, address, explorer_api_token, github_api_token, recursive_parsing=False):
     logger.divider()
     logger.okay("Contract", address)
     logger.okay("Blockchain explorer Hostname", config["explorer_hostname"])
@@ -82,21 +77,16 @@
             logger.error("File not found", path_to_file)
             sys.exit()
 
-<<<<<<< HEAD
+        file_found = bool(repo)
+
         if recursive_parsing:
             github_file = get_file_from_github_recursive(github_api_token, repo, path_to_file, dep_name)
         else:
             github_file = get_file_from_github(github_api_token, repo, path_to_file, dep_name)
-=======
-        file_found = bool(repo)
-
-        github_file = get_file_from_github(
-            github_api_token, repo, path_to_file, dep_name
-        )
+        
         if not github_file:
             github_file = "<!-- No file content -->"
             file_found = False
->>>>>>> 5de7c7c5
 
         github_lines = github_file.splitlines()
         explorer_lines = source_code["content"].splitlines()
@@ -133,62 +123,34 @@
     logger.report_table(report)
 
 
-<<<<<<< HEAD
-def main():
-    args = parser.parse_args()
-
-    logger.info("Welcome to Diffyscan!")
-    logger.divider()
-=======
-def process_config(path: str):
+def process_config(path: str, recursive_parsing: bool):
     logger.info(f"Loading config {path}...")
     config = load_config(path)
     explorer_token = None
     if "explorer_token_env_var" in config:
         explorer_token = load_env(config["explorer_token_env_var"], masked=True, required=False)
->>>>>>> 5de7c7c5
 
     contracts = config["contracts"]
     logger.info(f"Running diff for contracts from config {contracts}...")
     for address, name in config["contracts"].items():
-        run_diff(config, name, address, explorer_token, GITHUB_API_TOKEN)
+        run_diff(config, name, address, explorer_token, GITHUB_API_TOKEN, recursive_parsing)
 
 
 def parse_arguments():
     parser = argparse.ArgumentParser()
     parser.add_argument("path", nargs="?", default=None, help="Path to config or directory with configs")
     parser.add_argument("--yes", "-y", help="If set don't ask for input before validating each contract", action="store_true")
+    parser.add_argument(
+        "--support-brownie",
+        help="Support recursive retrieving for contracts. It may be useful for contracts whose sources have been verified by the brownie tooling, which automatically replaces relative paths to contracts in imports with plain contract names.",
+        action=argparse.BooleanOptionalAction,
+    )
     return parser.parse_args()
 
 
 def main():
     global g_skip_user_input
 
-<<<<<<< HEAD
-        logger.info(
-            f"Running diff for a single contract {contract_name} deployed at {contract_address}..."
-        )
-        run_diff(
-            config,
-            contract_name,
-            contract_address,
-            explorer_api_token,
-            github_api_token,
-            recursive_parsing=args.support_brownie,
-        )
-    else:
-        contracts = config["contracts"]
-        logger.info(f"Running diff for contracts from config {contracts}...")
-        for address, name in config["contracts"].items():
-            run_diff(
-                config,
-                name,
-                address,
-                explorer_api_token,
-                github_api_token,
-                recursive_parsing=args.support_brownie
-            )
-=======
     args = parse_arguments()
     g_skip_user_input = args.yes
 
@@ -196,15 +158,14 @@
     logger.divider()
 
     if args.path is None:
-        process_config(DEFAULT_CONFIG_PATH)
+        process_config(DEFAULT_CONFIG_PATH, args.support_brownie)
     elif os.path.isfile(args.path):
-        process_config(args.path)
+        process_config(args.path, args.support_brownie)
     elif os.path.isdir(args.path):
         for filename in os.listdir(args.path):
             config_path = os.path.join(args.path, filename)
             if os.path.isfile(config_path):
-                process_config(config_path)
->>>>>>> 5de7c7c5
+                process_config(config_path, args.support_brownie)
 
     execution_time = time.time() - START_TIME
 
