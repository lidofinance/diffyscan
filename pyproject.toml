[tool.poetry]
name = "explorer-github-diff-checker"
version = "0.2.0"
description = "Diff your Ethereum smart contracts code from GitHub against Blockchain explorer verified source code."
authors = ["Azat Serikov <azatsdev@gmail.com>"]
license = "MIT"
readme = "README.md"
repository = "https://github.com/lidofinance/diffyscan"

keywords = ["ethereum", "diff", "sources"]
package-mode = false

[tool.poetry.dependencies]
<<<<<<< HEAD
python = ">=3.10,<4"
requests = "^2.31.0"
=======
python = "^3.10"
requests = "^2.32.0"
>>>>>>> c85735b4
termtables = "^0.2.4"

[tool.poetry.dev-dependencies]

[tool.poetry.group.dev.dependencies]
black = "^24.4.2"

[build-system]
requires = ["poetry-core>=1.9.0"]
build-backend = "poetry.core.masonry.api"<|MERGE_RESOLUTION|>--- conflicted
+++ resolved
@@ -11,13 +11,8 @@
 package-mode = false
 
 [tool.poetry.dependencies]
-<<<<<<< HEAD
 python = ">=3.10,<4"
-requests = "^2.31.0"
-=======
-python = "^3.10"
-requests = "^2.32.0"
->>>>>>> c85735b4
+requests = "^2.32.2"
 termtables = "^0.2.4"
 
 [tool.poetry.dev-dependencies]
